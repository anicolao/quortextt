[package]
name = "flows"
version = "0.1.0"
authors = ["Alex Nicolaou <anicolao@gmail.com>"]
edition = "2021"
include = ["LICENSE-APACHE", "LICENSE-MIT", "**/*.rs", "Cargo.toml"]
rust-version = "1.81"
default-run = "flows"

[lib]
name = "flows"
path = "src/lib.rs"

[package.metadata.docs.rs]
all-features = true
targets = ["x86_64-unknown-linux-gnu", "wasm32-unknown-unknown"]

[features]
default = ["gui"]
gui = ["dep:egui", "dep:eframe", "dep:env_logger"]
server = []

[dependencies]
egui = { version = "0.31", optional = true }
eframe = { version = "0.31", default-features = false, optional = true, features = [
    "accesskit",     # Make egui compatible with screen readers. NOTE: adds a lot of dependencies.
    "default_fonts", # Embed the default egui fonts.
    "glow",          # Use the glow rendering backend. Alternative: "wgpu".
    "persistence",   # Enable restoring app state when restarting the app.
    "wayland",       # To support Linux (and CI)
    "x11",           # To support older Linux distributions (restores one of the default features)
] }
log = "0.4.27"

# You only need serde if you want app persistence:
serde = { version = "1.0.219", features = ["derive"] }
ordered-float = "4.2.0"
rand = { version = "0.9.1", default-features = false, features = ["std", "std_rng", "small_rng"] }
chrono = "0.4.41"
parking_lot = "0.12.4"
serde_json = "1.0.140"
tokio = { version = "1.46.1", features = ["sync", "rt", "macros", "io-util"] }
egui_extras = "0.31.1"

# native:
[target.'cfg(not(target_arch = "wasm32"))'.dependencies]
env_logger = { version = "0.11.8", optional = true }
<<<<<<< HEAD
clap = { version = "4.4", features = ["derive"] }
tokio = { version = "1.46.1", features = ["net", "sync", "rt", "macros", "io-util", "fs"] }
=======
clap = { version = "4.5.11", features = ["derive"] }
tokio = { version = "1.46.1", features = ["net", "sync", "rt", "macros", "io-util"] }
>>>>>>> a80ddf15
tokio-tungstenite = "0.27.0"
futures-util = { version = "0.3.31", features = ["sink"] }

# web:
[target.'cfg(target_arch = "wasm32")'.dependencies]
wasm-bindgen-futures = "0.4.50"
web-sys = "0.3.70"              # to access the DOM (to hide the loading text)
wasm-sockets = "1.0.0"

[profile.release]
opt-level = 2 # fast and small wasm

# Optimize all dependencies even in debug builds:
[profile.dev.package."*"]
opt-level = 2


[patch.crates-io]

# If you want to use the bleeding edge version of egui and eframe:
# egui = { git = "https://github.com/emilk/egui", branch = "master" }
# eframe = { git = "https://github.com/emilk/egui", branch = "master" }

# If you fork https://github.com/emilk/egui you can test with:
# egui = { path = "../egui/crates/egui" }
# eframe = { path = "../egui/crates/eframe" }

[[bin]]
name = "flows"
path = "src/main.rs"
required-features = ["gui"]

[[bin]]
name = "server"
path = "src/server.rs"
required-features = []

[[bin]]
name = "tile_generator"
path = "src/tile_generator.rs"
required-features = []<|MERGE_RESOLUTION|>--- conflicted
+++ resolved
@@ -45,13 +45,8 @@
 # native:
 [target.'cfg(not(target_arch = "wasm32"))'.dependencies]
 env_logger = { version = "0.11.8", optional = true }
-<<<<<<< HEAD
-clap = { version = "4.4", features = ["derive"] }
+clap = { version = "4.5.11", features = ["derive"] }
 tokio = { version = "1.46.1", features = ["net", "sync", "rt", "macros", "io-util", "fs"] }
-=======
-clap = { version = "4.5.11", features = ["derive"] }
-tokio = { version = "1.46.1", features = ["net", "sync", "rt", "macros", "io-util"] }
->>>>>>> a80ddf15
 tokio-tungstenite = "0.27.0"
 futures-util = { version = "0.3.31", features = ["sink"] }
 

use crate::game::{Direction, *};
use crate::game_view::GameView;
use egui::{
    emath::Rot2, Color32, Context, CursorIcon, Painter, Pos2, Rect, Sense, Shape, Stroke, Vec2,
};

const DEBUG_ANIMATION_SPEED_MULTIPLIER: u64 = 1; // 10;
const SNAP_RADIUS_DWELL: f32 = 0.8;
const SNAP_RADIUS_MOVING: f32 = 0.3;
const NEUTRAL_COLOUR: Color32 = Color32::from_rgb(0xAA, 0xAA, 0xAA);
const DEFAULT_HEXAGON_RADIUS: f32 = 40.0;
const BG_COLOUR: Color32 = Color32::from_rgb(0xFE, 0xFE, 0xF0);
const BG_COLOUR_STROKE: Stroke = Stroke {
    width: 2.0,
    color: BG_COLOUR,
};
const FILL_COLOUR: Color32 = Color32::from_rgb(0xFE, 0xFE, 0xF0);
const BORDER: Stroke = Stroke {
    width: 2.0,
    color: Color32::from_rgb(0xAA, 0xAA, 0xAA),
};
const HIGHLIGHT_BORDER: Stroke = Stroke {
    width: 2.0,
    color: Color32::from_rgb(0x00, 0xf0, 0x0),
};
const GOLDEN_BORDER: Stroke = Stroke {
    width: 3.0,
    color: Color32::from_rgb(0xFF, 0xD7, 0x00),
};

fn get_flow_bezier(center: Pos2, hexagon: &[Pos2], sp: usize, ep: usize) -> [Pos2; 4] {
    let start = (hexagon[sp] + hexagon[(sp + 1) % 6].to_vec2()) * 0.5;
    let end = (hexagon[ep] + hexagon[(ep + 1) % 6].to_vec2()) * 0.5;
    let cp1 = (center + start.to_vec2()) * 0.5;
    let cp2 = (center + end.to_vec2()) * 0.5;
    [start, cp1, cp2, end]
}

fn split_bezier(points: [Pos2; 4], t: f32) -> ([Pos2; 4], [Pos2; 4]) {
    let [p0, p1, p2, p3] = points;

    let p10 = p0.lerp(p1, t);
    let p11 = p1.lerp(p2, t);
    let p12 = p2.lerp(p3, t);

    let p20 = p10.lerp(p11, t);
    let p21 = p11.lerp(p12, t);

    let p30 = p20.lerp(p21, t);

    ([p0, p10, p20, p30], [p30, p21, p12, p3])
}

fn trace_flow(
    game: &Game,
    mut pos: TilePos,
    mut dir: Direction,
) -> Vec<(TilePos, Direction, Direction)> {
    let mut path = vec![];
    while let Tile::Placed(tile) = game.tile(pos) {
        let exit_dir = tile.exit_from_entrance(dir);
        path.push((pos, dir, exit_dir));
        match game.adjacent_tile(pos, exit_dir) {
            AdjacentTile::Tile(next_pos) => {
                pos = next_pos;
                dir = exit_dir.reversed();
            }
            _ => break,
        }
    }
    path
}

const FIRST_COL_FOR_ROW: [i32; 7] = [0, 0, 0, 0, 1, 2, 3];

fn format_move(
    player: Player,
    tile: TileType,
    pos: TilePos,
    rotation: Rotation,
    game: &Game,
) -> String {
    let player_str = format!("P{}", player + 1);

    let mut player_side_rotation = Rotation(0);
    for side in 0..6 {
        if game.player_on_side(Rotation(side)) == Some(player) {
            player_side_rotation = Rotation(side);
            break;
        }
    }

    let view_rotation = player_side_rotation.reversed();
    let center = game.center_pos();
    let rotated_pos = center + (pos - center).rotate(view_rotation);

    let row_char = (b'A' + rotated_pos.row as u8) as char;
    let col_num = rotated_pos.col - FIRST_COL_FOR_ROW[rotated_pos.row as usize] + 1;
    let pos_str = format!("{}{}", row_char, col_num);

    let tile_str = format!("T{}", tile.num_sharps());

    let rot_str = match rotation.0 {
        0 => "N",
        1 => "NE",
        2 => "SE",
        3 => "S",
        4 => "SW",
        5 => "NW",
        _ => unreachable!(),
    };

    format!("{}{}{}{}", player_str, pos_str, tile_str, rot_str)
}

fn player_colour(player: Player) -> Color32 {
    match player {
        // player colours are red, yellow, orange, purple, white, and silver
        // Red: A strong, clear red. RGB: (230, 25, 75)
        // Yellow: A vibrant, pure yellow. RGB: (255, 225, 25)
        // Blue: A rich, standard blue. RGB: (0, 130, 200)
        // Purple: A violet-purple, keeping it distinct from blue. RGB: (145, 30, 180)
        // White: Pure white for maximum contrast. RGB: (255, 255, 255)
        // Cyan: A bright, energetic cyan. RGB: (70, 240, 240)
        0 => Color32::from_rgb(0xE6, 0x19, 0x4B), // red
        1 => Color32::from_rgb(0xFF, 0xE1, 0x19), // yellow
        2 => Color32::from_rgb(0x91, 0x1E, 0xB4), // purple
        3 => Color32::from_rgb(0x46, 0xF0, 0xF0), // cyan
        4 => Color32::from_rgb(0, 0x82, 0xC8),    // blue
        5 => Color32::from_rgb(0xff, 0xff, 0xff), // white
        _ => NEUTRAL_COLOUR,
    }
}

pub struct GameUi {
    rotation: Rotation,
    /// `placement_rotation` is in the context of the underlying game's base rotation, not the
    /// rotated view shown to the player.
    placement_rotation: Rotation,
    animation_state: AnimationState,
    moves_drawer_open: bool,
    user_has_toggled_drawer: bool,
}

struct AnimationState {
    frame_count: u64,
    last_rotate_time: f64,
    rotation_state: Option<RotationAnimation>,
    snap_animation: Option<SnapAnimation>,
    snapped_to: Option<TilePos>,
    flow_animation: Option<FlowAnimation>,
    flow_animation_dirty: bool,
    last_hovered_tile: Option<TilePos>,
    last_pointer_pos: Option<Pos2>,
    pointer_dwell_frames: u64,
}

struct RotationAnimation {
    start_frame: u64,
    end_frame: u64,
    start_rotation: Rotation,
    end_rotation: Rotation,
}

struct SnapAnimation {
    start_frame: u64,
    end_frame: u64,
    start_pos: Pos2,
    end_pos: Pos2,
    is_snap_in: bool,
}

struct FlowAnimation {
    start_frame: u64,
    path: Vec<(TilePos, Direction, Direction)>,
    player: Player,
    is_winning_move: bool,
    next: Option<Box<FlowAnimation>>,
}

impl AnimationState {
    fn new() -> Self {
        Self {
            frame_count: 0,
            last_rotate_time: 0.0,
            rotation_state: None,
            snap_animation: None,
            snapped_to: None,
            flow_animation: None,
            flow_animation_dirty: false,
            last_hovered_tile: None,
            last_pointer_pos: None,
            pointer_dwell_frames: 0,
        }
    }
}

impl GameUi {
    pub fn new() -> Self {
        Self {
            rotation: Rotation(0), // Default rotation, will be calculated automatically
            placement_rotation: Rotation(0),
            animation_state: AnimationState::new(),
            moves_drawer_open: false,
            user_has_toggled_drawer: false,
        }
    }

    fn get_most_recent_tile_position(game: &Game) -> Option<TilePos> {
        // Search through action history in reverse to find the most recent PlaceTile action
        for action in game.action_history_vec().iter().rev() {
            if let Action::PlaceTile { pos, .. } = action {
                return Some(*pos);
            }
        }
        None
    }

    fn hexagon_coords(center: Pos2, radius: f32, rotate: f32) -> Vec<Pos2> {
        (0..6)
            .map(|i| {
                let angle = i as f32 * std::f32::consts::PI / 3.0
                    + 3.0 * std::f32::consts::PI / 6.0
                    + rotate;
                Pos2::new(
                    center.x + radius * angle.cos(),
                    center.y + radius * angle.sin(),
                )
            })
            .collect()
    }

    fn draw_inverted_hex(
        bounding_box: Rect,
        center: Pos2,
        hexagon_radius: f32,
        painter: &Painter,
        fill: Color32,
        border: Stroke,
        rotate: f32,
    ) {
        let hexagon = Self::hexagon_coords(center, hexagon_radius, rotate);
        for i in 0..6 {
            let start = hexagon[i];
            let end = hexagon[(i + 1) % 6];
            if start.y != end.y && start.x < center.x {
                let triangle = [
                    Pos2::new(bounding_box.left(), start.y),
                    start,
                    end,
                    Pos2::new(bounding_box.left(), end.y),
                ];
                painter.add(Shape::convex_polygon(triangle.to_vec(), fill, border));
            }
            if start.y != end.y && start.x > center.x {
                let triangle = [
                    Pos2::new(bounding_box.right(), start.y),
                    start,
                    end,
                    Pos2::new(bounding_box.right(), end.y),
                ];
                painter.add(Shape::convex_polygon(triangle.to_vec(), fill, border));
            }
            if (start.y - end.y).abs() <= 1.0 {
                if start.y < center.y {
                    let triangle = [
                        Pos2::new(bounding_box.left(), bounding_box.top()),
                        Pos2::new(bounding_box.right(), bounding_box.top()),
                        Pos2::new(bounding_box.right(), start.y),
                        Pos2::new(bounding_box.left(), start.y),
                    ];
                    painter.add(Shape::convex_polygon(triangle.to_vec(), fill, border));
                } else {
                    let triangle = [
                        Pos2::new(bounding_box.left(), bounding_box.bottom()),
                        Pos2::new(bounding_box.left(), start.y),
                        Pos2::new(bounding_box.right(), start.y),
                        Pos2::new(bounding_box.right(), bounding_box.bottom()),
                    ];
                    painter.add(Shape::convex_polygon(triangle.to_vec(), fill, border));
                }
            }
        }
    }

    fn draw_empty_hex(
        center: Pos2,
        hexagon_radius: f32,
        painter: &Painter,
        fill: Color32,
        border: Stroke,
        rotate: f32,
    ) {
        let hexagon = Self::hexagon_coords(center, hexagon_radius, rotate);
        painter.add(Shape::convex_polygon(hexagon.clone(), fill, border));
    }

    #[allow(clippy::too_many_arguments)]
    fn draw_hex(
        center: Pos2,
        hexagon_radius: f32,
        painter: &Painter,
        tile: &PlacedTile,
        view_rotation: Rotation,
        prior_tile: &Tile,
        border_stroke: Stroke,
        anim_rotation_rads: f32,
    ) {
        let total_rotation_rads =
            tile.rotation().as_radians() + view_rotation.as_radians() + anim_rotation_rads;

        let hypothetical = match prior_tile {
            Tile::NotOnBoard | Tile::Empty => true,
            Tile::Placed(prior) => prior != tile,
        };
        let alpha = if hypothetical { 0x01 } else { 0xFF };

        // 1. Draw background
        let hexagon_points = Self::hexagon_coords(center, hexagon_radius, total_rotation_rads);
        painter.add(Shape::convex_polygon(
            hexagon_points.clone(),
            Color32::from_rgba_premultiplied(0, 0, 0, alpha),
            Stroke::NONE,
        ));

        // 2. Draw flows
        let thickness = 8.0 / 35.0 * hexagon_radius;
        let base_flows = tile.type_().all_flows(); // Un-rotated flows
        let unrotated_hexagon = Self::hexagon_coords(center, hexagon_radius, 0.0);

        for (d1, d2) in base_flows {
            let rotated_d1 = d1.rotate(tile.rotation());
            let player = tile.flow_cache(rotated_d1);

            let blank = player.is_none();

            let prior_player = if let Tile::Placed(p) = prior_tile {
                p.flow_cache(rotated_d1)
            } else {
                None
            };

            let hypoflow = player != prior_player;

            let color = match player {
                Some(player) => player_colour(player),
                None => NEUTRAL_COLOUR,
            };

            let render_color = if hypoflow && !blank {
                Color32::from_rgba_premultiplied(color.r() / 2, color.g() / 2, color.b() / 2, alpha)
            } else {
                color
            };

            let bezier_unrotated =
                get_flow_bezier(center, &unrotated_hexagon, d1 as usize, d2 as usize);
            let rot = Rot2::from_angle(total_rotation_rads);
            let bezier_rotated_points = bezier_unrotated.map(|p| center + (rot * (p - center)));

            painter.add(egui::epaint::CubicBezierShape {
                points: bezier_rotated_points,
                closed: false,
                fill: Color32::TRANSPARENT,
                stroke: Stroke::new(thickness, render_color).into(),
            });
        }

        // 3. Draw border
        painter.add(Shape::convex_polygon(
            hexagon_points,
            Color32::TRANSPARENT,
            border_stroke,
        ));
    }

    fn hex_position(tile: TilePos, board_center: Pos2, hexagon_radius: f32) -> Pos2 {
        let center_offset = hexagon_radius * 0.9;
        // horizontal vector that moves one tile width to the right
        let right = Vec2::new(2.0 * center_offset, 0.0);
        // diagonal vector that moves one hex up and to the right
        let up = Vec2::new(
            2.0 * center_offset * 0.5,
            -2.0 * center_offset * 0.866_025_4,
        );
        let rup = Vec2::new(-2.0 * center_offset, 0.0);

        board_center
            + up * -3.0
            + right * tile.col as f32
            + up * tile.row as f32
            + rup * tile.row as f32
    }

    fn is_player_edge(&self, game: &Game, player: Player, pos: TilePos, dir: Direction) -> bool {
        for side in 0..6 {
            if game.player_on_side(Rotation(side)) == Some(player)
                && game
                    .edges_on_board_edge(Rotation(side))
                    .contains(&(pos, dir))
            {
                return true;
            }
        }
        false
    }

    fn leads_to_source(
        &self,
        path: &[(TilePos, Direction, Direction)],
        hypo_game: &Game,
        game: &Game,
    ) -> bool {
        if path.is_empty() {
            return false;
        }
        let (last_pos, _, last_exit) = path[path.len() - 1];
        match hypo_game.adjacent_tile(last_pos, last_exit) {
            AdjacentTile::Tile(_) => false, // Path would have continued.
            AdjacentTile::BoardEdge(_) => {
                for player in 0..game.num_players() {
                    if self.is_player_edge(game, player, last_pos, last_exit) {
                        return true;
                    }
                }
                false
            }
        }
    }

    pub fn display(&mut self, ctx: &Context, game_view: &mut GameView) {
        let window_rect = ctx.available_rect();
        if !self.user_has_toggled_drawer {
            self.moves_drawer_open = window_rect.width() > window_rect.height();
        }

        let game = if let Some(game) = game_view.game() {
            game.clone()
        } else {
            // TODO: Draw something to say that the backend is not connected yet
            return;
        };

        egui::TopBottomPanel::top("menu_bar").show(ctx, |ui| {
            if ui.button("☰").clicked() {
                self.moves_drawer_open = !self.moves_drawer_open;
                self.user_has_toggled_drawer = true;
            }
        });

        egui::SidePanel::left("moves_panel")
            .show_animated(ctx, self.moves_drawer_open, |ui| {
                let num_players = game.num_players();
                let mut moves: Vec<Vec<String>> = vec![vec![]; num_players];
                for action in game.action_history() {
                    if let Action::PlaceTile {
                        player,
                        tile,
                        pos,
                        rotation,
                    } = action
                    {
                        moves[*player].push(format_move(*player, *tile, *pos, *rotation, &game));
                    }
                }

                ui.columns(num_players, |columns| {
                    for i in 0..num_players {
                        columns[i].label(format!("Player {}", i + 1));
                        for mv in &moves[i] {
                            columns[i].label(mv);
                        }
                    }
                });
            });

        egui::CentralPanel::default().show(ctx, |ui| {
            self.animation_state.frame_count += 1;
            let bounding_box = ui.available_size();
            let (window, response) =
                ui.allocate_exact_size(bounding_box, Sense::union(Sense::click(), Sense::hover()));

            let hexagon_radius = DEFAULT_HEXAGON_RADIUS
                .min(window.width() / 17.0)
                .min(window.height() / 15.0);

            // Figure out what the user is interacting with. It's necessary to do this early so that we
            // can floodfill hypthetical paths that might be drawn before we get to the actual tile the
            // user is hovering.
            let game = match game_view.game() {
                Some(game) => game.clone(),
                None => {
                    // TODO: Draw something to say that the backend is not connected yet
                    return;
                }
            };

            // Calculate rotation to put the viewing player's side on the bottom
            let viewing_player = match game_view.viewer() {
                GameViewer::Player(player) => Some(player),
                GameViewer::Admin => None,     // Same as spectator
                GameViewer::Spectator => None, // Spectator uses default rotation
            };

            if let Some(player) = viewing_player {
                // Find which side the viewing player is on
                for side in (0..6).map(Rotation) {
                    if let Some(side_player) = game.player_on_side(side) {
                        if side_player == player {
                            // Calculate rotation to put this side at the bottom (position 0)
                            self.rotation = side.reversed();
                            break;
                        }
                    }
                }
            }
            let center = game.center_pos();
            let hovered_tile = match response.hover_pos() {
                None => None,
                Some(hover_pos) => {
                    let mut hovered_tile = None;
                    let mut best_radius = f32::INFINITY;
                    for col in 0..7 {
                        for row in 0..7 {
                            let tile_pos = TilePos::new(row, col);
                            let rotated_pos = center + (tile_pos - center).rotate(self.rotation);
                            let pos = Self::hex_position(rotated_pos, window.center(), hexagon_radius);
                            // if we're within range of a tile, and the tile is empty, then we are
                            // hovering it
                            match game.tile(tile_pos) {
                                Tile::NotOnBoard | Tile::Placed(_) => continue,
                                Tile::Empty => {}
                            }
                            if hover_pos.distance(pos) < best_radius {
                                hovered_tile = Some(tile_pos);
                                best_radius = hover_pos.distance(pos);
                            }
                        }
                    }
                    hovered_tile
                }
            };
            let hypothetical_game = match hovered_tile {
                None => None,
                Some(hovered_tile) => match *game.tile(hovered_tile) {
                    Tile::Empty => {
                        ctx.output_mut(|o| o.cursor_icon = CursorIcon::PointingHand);
                        let player_to_simulate = match game_view.viewer() {
                            GameViewer::Player(player) => Some(player),
                            GameViewer::Admin => Some(game.current_player()),
                            GameViewer::Spectator => None,
                        };
                        match player_to_simulate {
                            None => None,
                            Some(player) => match game.tile_in_hand(player) {
                                None => None,
                                Some(tile) => {
                                    if response.clicked() {
                                        // TODO: Do something with the local legality check
                                        let _ = game_view.submit_action(Action::PlaceTile {
                                            player,
                                            tile,
                                            pos: hovered_tile,
                                            rotation: self.placement_rotation,
                                        });
                                        None
                                    } else {
                                        Some(game.with_tile_placed(
                                            tile,
                                            hovered_tile,
                                            self.placement_rotation,
                                        ))
                                    }
                                }
                            },
                        }
                    }
                    Tile::Placed(_) | Tile::NotOnBoard => None,
                },
            };
            let rotate_time = ctx.input(|i| i.time);
            // Don't let the user rotate the tile too quickly
            if self.animation_state.rotation_state.is_none()
                && (rotate_time - self.animation_state.last_rotate_time) > 0.1
            {
                let scroll_delta = ui.input(|i| i.raw_scroll_delta);
                let rotation_delta = if scroll_delta.y > 0.0 {
                    Some(Rotation(1))
                } else if scroll_delta.y < 0.0 {
                    Some(Rotation(5)) // equivalent to -1
                } else {
                    None
                };

                if let Some(delta) = rotation_delta {
                    let start_rotation = self.placement_rotation;
                    let end_rotation = self.placement_rotation + delta;
                    self.animation_state.rotation_state = Some(RotationAnimation {
                        start_frame: self.animation_state.frame_count,
                        end_frame: self.animation_state.frame_count
                            + 6 * DEBUG_ANIMATION_SPEED_MULTIPLIER,
                        start_rotation,
                        end_rotation,
                    });
                    self.placement_rotation = end_rotation; // Update logical rotation immediately
                    self.animation_state.last_rotate_time = rotate_time;
                }
            }

            let mut visual_rotation_rads = 0.0;
            if let Some(anim) = &self.animation_state.rotation_state {
                let now = self.animation_state.frame_count;
                if now >= anim.end_frame {
                    self.animation_state.rotation_state = None;
                    self.animation_state.flow_animation_dirty = true;
                } else {
                    let progress =
                        (now - anim.start_frame) as f32 / (anim.end_frame - anim.start_frame) as f32;

                    // `Rotation` is in units of 60 degrees.
                    let start_angle = anim.start_rotation.as_radians();
                    let end_angle = anim.end_rotation.as_radians();

                    // Handle wrap-around from 5 to 0 or 0 to 5
                    let mut diff = end_angle - start_angle;
                    if diff > std::f32::consts::PI {
                        diff -= 2.0 * std::f32::consts::PI;
                    }
                    if diff < -std::f32::consts::PI {
                        diff += 2.0 * std::f32::consts::PI;
                    }

                    visual_rotation_rads = start_angle + diff * progress;
                }
            }

            let now = self.animation_state.frame_count;
            let mut tile_draw_pos: Option<Pos2> = None;

            if hypothetical_game.is_some() {
                let pointer_pos = response.hover_pos().unwrap();
                tile_draw_pos = Some(pointer_pos); // Default to pointer

                if self.animation_state.last_pointer_pos == Some(pointer_pos) {
                    self.animation_state.pointer_dwell_frames += 1;
                } else {
                    self.animation_state.pointer_dwell_frames = 0;
                }
                self.animation_state.last_pointer_pos = Some(pointer_pos);

                // 1. Determine the target hex to snap to, if any.
                let mut target_snap_tile: Option<TilePos> = None;
                if let Some(h_tile) = hovered_tile {
                    let hex_center = Self::hex_position(
                        center + (h_tile - center).rotate(self.rotation),
                        window.center(),
                        hexagon_radius,
                    );
                    let dist = pointer_pos.distance(hex_center);
                    let is_moving = self.animation_state.pointer_dwell_frames < 3;
                    let snap_radius = if is_moving {
                        SNAP_RADIUS_MOVING
                    } else {
                        SNAP_RADIUS_DWELL
                    };

                    if dist < hexagon_radius * snap_radius {
                        target_snap_tile = Some(h_tile);
                    } else if self.animation_state.snapped_to == Some(h_tile)
                        && dist < hexagon_radius * SNAP_RADIUS_DWELL
                    {
                        // Hysteresis: we are snapped to this tile, and we are still within the larger radius, so stay snapped.
                        target_snap_tile = Some(h_tile);
                    }
                }

                let current_snap_tile = self.animation_state.snapped_to;

                // 2. Handle state transitions if not currently animating.
                if self.animation_state.snap_animation.is_none()
                    && current_snap_tile != target_snap_tile
                {
                    if let Some(start_tile) = current_snap_tile {
                        // MUST SNAP OUT
                        let start_pos = Self::hex_position(
                            center + (start_tile - center).rotate(self.rotation),
                            window.center(),
                            hexagon_radius,
                        );
                        self.animation_state.snap_animation = Some(SnapAnimation {
                            start_frame: now,
                            end_frame: now + 10 * DEBUG_ANIMATION_SPEED_MULTIPLIER,
                            start_pos,
                            end_pos: pointer_pos,
                            is_snap_in: false,
                        });
                        self.animation_state.snapped_to = None;
                        // cancel flow animation
                        self.animation_state.flow_animation = None;
                    } else if let Some(end_tile) = target_snap_tile {
                        // MUST SNAP IN
                        let end_pos = Self::hex_position(
                            center + (end_tile - center).rotate(self.rotation),
                            window.center(),
                            hexagon_radius,
                        );
                        self.animation_state.snap_animation = Some(SnapAnimation {
                            start_frame: now,
                            end_frame: now + 10 * DEBUG_ANIMATION_SPEED_MULTIPLIER,
                            start_pos: pointer_pos,
                            end_pos,
                            is_snap_in: true,
                        });
                        self.animation_state.snapped_to = Some(end_tile);
                    }
                }

                // 3. Update any ongoing animation and determine draw position.
                if let Some(anim) = &mut self.animation_state.snap_animation {
                    if now >= anim.end_frame {
                        if anim.is_snap_in {
                            self.animation_state.flow_animation_dirty = true;
                        }
                        self.animation_state.snap_animation = None;
                    } else {
                        // Snap cancellation
                        if !anim.is_snap_in {
                            if let Some(h_tile) = target_snap_tile {
                                if self.animation_state.snapped_to.is_none() {
                                    let hex_center = Self::hex_position(
                                        center + (h_tile - center).rotate(self.rotation),
                                        window.center(),
                                        hexagon_radius,
                                    );
                                    let progress = (now - anim.start_frame) as f32
                                        / (anim.end_frame - anim.start_frame) as f32;
                                    let eased_progress = progress * progress;
                                    let current_pos =
                                        anim.start_pos.lerp(anim.end_pos, eased_progress);

                                    // Cancel snap-out and start snap-in
                                    self.animation_state.snap_animation = Some(SnapAnimation {
                                        start_frame: now,
                                        end_frame: now + 10 * DEBUG_ANIMATION_SPEED_MULTIPLIER,
                                        start_pos: current_pos,
                                        end_pos: hex_center,
                                        is_snap_in: true,
                                    });
                                    self.animation_state.snapped_to = Some(h_tile);
                                }
                            }
                        }

                        // Re-borrow anim as it might have been replaced
                        if let Some(anim) = &mut self.animation_state.snap_animation {
                            if !anim.is_snap_in {
                                anim.end_pos = pointer_pos; // Snap-out follows pointer
                            }
                            let progress = (now - anim.start_frame) as f32
                                / (anim.end_frame - anim.start_frame) as f32;
                            let eased_progress = progress * progress;
                            tile_draw_pos = Some(anim.start_pos.lerp(anim.end_pos, eased_progress));
                        }
                    }
                }

                // 4. Determine final draw position if not animating.
                if self.animation_state.snap_animation.is_none() {
                    if let Some(snapped_tile) = self.animation_state.snapped_to {
                        tile_draw_pos = Some(Self::hex_position(
                            center + (snapped_tile - center).rotate(self.rotation),
                            window.center(),
                            hexagon_radius,
                        ));
                    } else {
                        // Not snapped, not animating, so follow pointer.
                        // `tile_draw_pos` is already set to this at the beginning.
                    }
                }
            }

            // Draw the board
            let painter = ui.painter();
            Self::draw_empty_hex(
                window.center(),
                hexagon_radius * 7.5,
                painter,
                Color32::from_rgb(0x33, 0x33, 0x33),
                BORDER,
                std::f32::consts::PI / 6.0,
            );
            for side in (0..6).map(Rotation) {
                match game.player_on_side(side + self.rotation.reversed()) {
                    None => (),
                    Some(player) => {
                        for (pos, dir) in game.edges_on_board_edge(side) {
                            let color = player_colour(player);
                            let edge = pos + dir.tile_vec();
                            let pos = Self::hex_position(edge, window.center(), hexagon_radius);
                            let fcolor = color;
                            let bcolor = Stroke::new(3.0, color);
                            Self::draw_empty_hex(pos, hexagon_radius, painter, fcolor, bcolor, 0.0);
                        }
                    }
                }
            }

            // Get the most recently placed tile position for highlighting
            let most_recent_tile_pos = Self::get_most_recent_tile_position(&game);

            for col in 0..7 {
                for row in 0..7 {
                    let tile_pos = TilePos::new(row, col);
                    let rotated_pos = center + (tile_pos - center).rotate(self.rotation);
                    let pos = Self::hex_position(rotated_pos, window.center(), hexagon_radius);
                    let (tile_to_draw, hypothetical) = match game.tile(tile_pos) {
                        Tile::NotOnBoard => (Tile::NotOnBoard, Tile::NotOnBoard),
                        Tile::Empty => {
                            // Check whether the tile is present on the hypothetical game board
                            match &hypothetical_game {
                                None => (Tile::Empty, Tile::Empty),
                                Some(hypothetical_game) => {
                                    (*hypothetical_game.tile(tile_pos), Tile::Empty)
                                }
                            }
                        }
                        Tile::Placed(tile) => match &hypothetical_game {
                            None => (Tile::Placed(*tile), Tile::Placed(*tile)),
                            Some(hypothetical_game) => {
                                // return the hypothetical tile if it is different than the current one
                                let current = Tile::Placed(*tile);
                                (*hypothetical_game.tile(tile_pos), current)
                            }
                        },
                    };
                    match tile_to_draw {
                        Tile::NotOnBoard => {}
                        Tile::Empty => {
                            let border_stroke = if hovered_tile == Some(tile_pos) {
                                HIGHLIGHT_BORDER
                            } else {
                                BORDER
                            };
                            Self::draw_empty_hex(
                                pos,
                                hexagon_radius,
                                painter,
                                FILL_COLOUR,
                                border_stroke,
                                0.0,
                            );
                        }
                        Tile::Placed(tile) => {
                            if Some(tile_pos) == hovered_tile {
                                // This is the hypothetical tile, which we will draw separately.
                                // We still draw the empty hex underneath.
                                Self::draw_empty_hex(
                                    pos,
                                    hexagon_radius,
                                    painter,
                                    FILL_COLOUR,
                                    HIGHLIGHT_BORDER,
                                    0.0,
                                );
                            } else {
                                let border_stroke = if most_recent_tile_pos == Some(tile_pos) {
                                    GOLDEN_BORDER
                                } else {
                                    Stroke::new(2.0, Color32::from_rgb(0xAA, 0xAA, 0xAA))
                                };
                                Self::draw_hex(
                                    pos,
                                    hexagon_radius,
                                    painter,
                                    &tile,
                                    self.rotation,
                                    &hypothetical,
                                    border_stroke,
                                    0.0,
                                );
                            }
                        }
                    }
                }
            }

            // Draw the hypothetical tile separately so it can be rendered on top of the board and at an arbitrary position.
            if let Some(pos) = tile_draw_pos {
                let player = match game_view.viewer() {
                    GameViewer::Player(player) => Some(player),
                    GameViewer::Admin => Some(game.current_player()),
                    GameViewer::Spectator => None,
                };
                if let Some(player) = player {
                    if let Some(tile_type) = game.tile_in_hand(player) {
                        let base_rotation_for_hypo_tile =
                            if let Some(anim) = &self.animation_state.rotation_state {
                                if self.animation_state.frame_count < anim.end_frame {
                                    Rotation(0)
                                } else {
                                    self.placement_rotation
                                }
                            } else {
                                self.placement_rotation
                            };

                        let tile = PlacedTile::new(tile_type, base_rotation_for_hypo_tile);
                        // To make the tile opaque, we pass a clone of the tile as the "prior" tile.
                        let prior_tile_for_opacity = Tile::Placed(tile);
                        Self::draw_hex(
                            pos,
                            hexagon_radius,
                            painter,
                            &tile,
                            self.rotation,
                            &prior_tile_for_opacity,
                            HIGHLIGHT_BORDER,
                            visual_rotation_rads,
                        );
                    }
                }
            }

            if self.animation_state.last_hovered_tile != hovered_tile {
                self.animation_state.flow_animation = None;
            }
            self.animation_state.last_hovered_tile = hovered_tile;

            if self.animation_state.flow_animation_dirty {
                self.animation_state.flow_animation = None;
                self.animation_state.flow_animation_dirty = false;
                if let Some(hypo_game) = &hypothetical_game {
                    if let Some(placed_tile_pos) = hovered_tile {
                        if let Tile::Placed(placed_tile) = hypo_game.tile(placed_tile_pos) {
                            let mut candidate_paths: Vec<(
                                Vec<(TilePos, Direction, Direction)>,
                                Player,
                            )> = vec![];
                            for (d1, d2) in placed_tile.type_().all_flows() {
                                let e1 = d1.rotate(placed_tile.rotation());
                                let e2 = d2.rotate(placed_tile.rotation());

                                if let Some(player) = placed_tile.flow_cache(e1) {
                                    let neighbor1_pos = placed_tile_pos + e1.tile_vec();
                                    let path1 =
                                        trace_flow(hypo_game, neighbor1_pos, e1.reversed());

                                    let neighbor2_pos = placed_tile_pos + e2.tile_vec();
                                    let path2 =
                                        trace_flow(hypo_game, neighbor2_pos, e2.reversed());

                                    let mut source1 = self.leads_to_source(&path1, hypo_game, &game);
                                    if !source1 && path1.is_empty() {
                                        if let AdjacentTile::BoardEdge(_) =
                                            hypo_game.adjacent_tile(placed_tile_pos, e1)
                                        {
                                            for player in 0..game.num_players() {
                                                if self.is_player_edge(
                                                    &game,
                                                    player,
                                                    placed_tile_pos,
                                                    e1,
                                                ) {
                                                    source1 = true;
                                                    break;
                                                }
                                            }
                                        }
                                    }

                                    let mut source2 = self.leads_to_source(&path2, hypo_game, &game);
                                    if !source2 && path2.is_empty() {
                                        if let AdjacentTile::BoardEdge(_) =
                                            hypo_game.adjacent_tile(placed_tile_pos, e2)
                                        {
                                            for player in 0..game.num_players() {
                                                if self.is_player_edge(
                                                    &game,
                                                    player,
                                                    placed_tile_pos,
                                                    e2,
                                                ) {
                                                    source2 = true;
                                                    break;
                                                }
                                            }
                                        }
                                    }

                                    if source1 && !source2 {
                                        let mut anim_path = vec![(placed_tile_pos, e1, e2)];
                                        anim_path.extend(path2);
                                        candidate_paths.push((anim_path, player));
                                    } else if !source1 && source2 {
                                        let mut anim_path = vec![(placed_tile_pos, e2, e1)];
                                        anim_path.extend(path1);
                                        candidate_paths.push((anim_path, player));
                                    } else if source1 && source2 {
                                        candidate_paths
                                            .push((vec![(placed_tile_pos, e1, e2)], player));
                                        candidate_paths
                                            .push((vec![(placed_tile_pos, e2, e1)], player));
                                    }
                                }
                            }

                            // Filter out subpaths
                            let mut final_paths: Vec<(
                                Vec<(TilePos, Direction, Direction)>,
                                Player,
                            )> = vec![];
                            for (path, player) in candidate_paths.iter() {
                                let mut is_subpath = false;
                                for (other_path, _) in candidate_paths.iter() {
                                    if path.len() < other_path.len() {
                                        if other_path.windows(path.len()).any(|w| w == path) {
                                            is_subpath = true;
                                            break;
                                        }
                                    }
                                }
                                if !is_subpath {
                                    final_paths.push((path.clone(), *player));
                                }
                            }

<<<<<<< HEAD
                            for (path, player) in final_paths {
                                self.animation_state.flow_animation = Some(FlowAnimation {
                                    start_frame: self.animation_state.frame_count,
                                    path,
                                    player,
                                    next: self.animation_state.flow_animation.take().map(Box::new),
                                });
                            }
=======
                        let is_winning_move = hypo_game.outcome().is_some();
                        for (path, player) in final_paths {
                            self.animation_state.flow_animation = Some(FlowAnimation {
                                start_frame: self.animation_state.frame_count,
                                path,
                                player,
                                is_winning_move,
                                next: self.animation_state.flow_animation.take().map(Box::new),
                            });
>>>>>>> ddea7e78
                        }
                    }
                }
            }

            let mut anim_opt = self.animation_state.flow_animation.as_ref();
            while let Some(anim) = anim_opt {
                let now = self.animation_state.frame_count;
                let frames_per_tile = 20 * DEBUG_ANIMATION_SPEED_MULTIPLIER;

                let total_duration = anim.path.len() as u64 * frames_per_tile;
                // clamp to total duration so we don't overshoot
                let elapsed_frames = (now - anim.start_frame).min(total_duration - 1);

                let current_tile_idx = (elapsed_frames / frames_per_tile) as usize;
                let progress_in_segment =
                    (elapsed_frames % frames_per_tile) as f32 / frames_per_tile as f32;

<<<<<<< HEAD
                let color = player_colour(anim.player);
                let thickness = 8.0 / 35.0 * hexagon_radius;

                // Draw fully completed segments
                for i in 0..current_tile_idx {
                    let (tile_pos, entrance_dir, exit_dir) = &anim.path[i];
                    let hex_center = Self::hex_position(
                        center + (*tile_pos - center).rotate(self.rotation),
                        window.center(),
                        hexagon_radius,
                    );
                    let hexagon = Self::hexagon_coords(hex_center, hexagon_radius, 0.0);
                    let rotated_entrance = entrance_dir.rotate(self.rotation);
                    let rotated_exit = exit_dir.rotate(self.rotation);
                    let bezier_points = get_flow_bezier(
                        hex_center,
                        &hexagon,
                        rotated_entrance as usize,
                        rotated_exit as usize,
                    );
                    painter.add(egui::epaint::CubicBezierShape {
                        points: bezier_points,
                        closed: false,
                        fill: Color32::TRANSPARENT,
                        stroke: Stroke::new(thickness, color).into(),
                    });
                }

                // Draw the partially completed segment
                let (current_tile_pos, entrance_dir, exit_dir) = &anim.path[current_tile_idx];
=======
            let color = if anim.is_winning_move {
                GOLDEN_BORDER.color
            } else {
                player_colour(anim.player)
            };
            let thickness = 8.0 / 35.0 * hexagon_radius;
>>>>>>> ddea7e78

                let hex_center = Self::hex_position(
                    center + (*current_tile_pos - center).rotate(self.rotation),
                    window.center(),
                    hexagon_radius,
                );
                let hexagon = Self::hexagon_coords(hex_center, hexagon_radius, 0.0);

                let rotated_entrance = entrance_dir.rotate(self.rotation);
                let rotated_exit = exit_dir.rotate(self.rotation);

                let bezier_points = get_flow_bezier(
                    hex_center,
                    &hexagon,
                    rotated_entrance as usize,
                    rotated_exit as usize,
                );

                let (partial_curve, _) = split_bezier(bezier_points, progress_in_segment);

                painter.add(egui::epaint::CubicBezierShape {
                    points: partial_curve,
                    closed: false,
                    fill: Color32::TRANSPARENT,
                    stroke: Stroke::new(thickness, color).into(),
                });

                let draw_pos = partial_curve[3];
                if elapsed_frames != total_duration - 1 {
                    painter.circle_filled(draw_pos, 5.0, color);
                }
                anim_opt = anim.next.as_deref();
            }

            Self::draw_inverted_hex(
                window,
                window.center(),
                hexagon_radius * 7.5,
                painter,
                BG_COLOUR,
                BG_COLOUR_STROKE,
                std::f32::consts::PI / 6.0,
            );
            let animations_running = self.animation_state.rotation_state.is_some()
                || self.animation_state.snap_animation.is_some()
                || self.animation_state.flow_animation.is_some();

            // Also repaint if we are hovering a tile, to allow dwell logic to run.
            let needs_repaint_for_dwell = hypothetical_game.is_some() && !animations_running;

            if animations_running || needs_repaint_for_dwell {
                ctx.request_repaint();
            }
            Self::draw_empty_hex(
                window.center(),
                hexagon_radius * 7.5,
                painter,
                Color32::TRANSPARENT,
                BORDER,
                std::f32::consts::PI / 6.0,
            );

            // Find the current player's side and draw their piece behind their edge
            let current_player = game.current_player();
            let mut current_player_side = None;
            for side in (0..6).map(Rotation) {
                if let Some(player) = game.player_on_side(side + self.rotation.reversed()) {
                    if player == current_player {
                        current_player_side = Some(side);
                        break;
                    }
                }
            }

            for side in (0..6).map(Rotation) {
                match game.player_on_side(side + self.rotation.reversed()) {
                    None => (),
                    Some(player) => {
                        // If this is the current player's side, draw their piece behind the center of their edge
                        if Some(side) == current_player_side {
                            if let Some(tile_type) = game.tile_in_hand(player) {
                                let edges = game.edges_on_board_edge(side);
                                if !edges.is_empty() {
                                    // Find the center edge position
                                    let center_edge_idx = edges.len() / 2;
                                    let (center_pos, center_dir) = edges[center_edge_idx];
                                    let (_offset_pos, offset_dir) = edges[center_edge_idx - 1];

                                    // Calculate position further out from center, behind the edge
                                    let edge_pos = center_pos + center_dir.tile_vec();
                                    let behind_edge_pos = edge_pos + center_dir.tile_vec();
                                    let bottom_pos = Self::hex_position(
                                        behind_edge_pos,
                                        window.center(),
                                        hexagon_radius,
                                    );
                                    let top_pos = Self::hex_position(
                                        edge_pos + offset_dir.tile_vec(),
                                        window.center(),
                                        hexagon_radius,
                                    );
                                    // find the midpoint of these two positions
                                    let screen_pos = (bottom_pos + top_pos.to_vec2()) * 0.5;

                                    // Create a placed tile for rendering
                                    let placed_tile = PlacedTile::new(tile_type, Rotation(0));

                                    // Draw the tile (without flows since it's not placed yet)
                                    Self::draw_hex(
                                        screen_pos,
                                        hexagon_radius * 0.8, // Slightly smaller than board tiles
                                        painter,
                                        &placed_tile,
                                        Rotation(0),  // No view rotation for this one
                                        &Tile::Empty, // Prior tile is empty since this is hypothetical
                                        Stroke::new(2.0, Color32::from_rgb(0xAA, 0xAA, 0xAA)),
                                        0.0,
                                    );
                                }
                            }
                        }
                    }
                }
            }
<<<<<<< HEAD
        });
=======
        }

        if let Some(outcome) = game.outcome() {
            let painter = ui.painter();
            painter.rect_filled(
                window,
                0.0,
                Color32::from_rgba_premultiplied(0, 0, 0, 128),
            );
            let text = match outcome {
                GameOutcome::Victory(winners) => {
                    if winners.len() > 1 {
                        format!("Players {:?} win!", winners)
                    } else {
                        format!("Player {} wins!", winners[0])
                    }
                }
            };
            painter.text(
                window.center(),
                egui::Align2::CENTER_CENTER,
                text,
                egui::FontId::proportional(40.0),
                Color32::WHITE,
            );
        }

        response
>>>>>>> ddea7e78
    }
}

#[cfg(test)]
mod tests {
    use crate::backend::InMemoryBackend;
    use crate::game::{GameSettings, GameViewer, Rotation};
    use crate::game_ui::GameUi;
    use crate::game_view::GameView;

    #[test]
    fn test_automatic_rotation_calculation() {
        // Create a 2-player game
        let settings = GameSettings {
            num_players: 2,
            version: 0,
        };
        let backend = InMemoryBackend::new(settings);

        // Test Player 0's view
        let _player0_view =
            GameView::new(Box::new(backend.backend_for_viewer(GameViewer::Player(0))));
        let ui0 = GameUi::new();

        // Since we can't create a real UI context, we'll test the rotation logic directly
        // by checking that GameUi::new() creates a GameUi with default rotation
        assert_eq!(ui0.rotation.0, 0);

        // Test Player 1's view
        let _player1_view =
            GameView::new(Box::new(backend.backend_for_viewer(GameViewer::Player(1))));
        let ui1 = GameUi::new();

        assert_eq!(ui1.rotation.0, 0); // Default before display() is called

        // Test that the constructor doesn't require rotation parameter anymore
        let ui_default = GameUi::new();
        assert_eq!(ui_default.rotation.0, 0);
    }

    #[test]
    fn test_rotation_reversed() {
        // Test the Rotation::reversed() method that we use
        assert_eq!(Rotation(0).reversed().0, 0);
        assert_eq!(Rotation(1).reversed().0, 5);
        assert_eq!(Rotation(2).reversed().0, 4);
        assert_eq!(Rotation(3).reversed().0, 3);
        assert_eq!(Rotation(4).reversed().0, 2);
        assert_eq!(Rotation(5).reversed().0, 1);
    }
}<|MERGE_RESOLUTION|>--- conflicted
+++ resolved
@@ -1024,16 +1024,7 @@
                                 }
                             }
 
-<<<<<<< HEAD
-                            for (path, player) in final_paths {
-                                self.animation_state.flow_animation = Some(FlowAnimation {
-                                    start_frame: self.animation_state.frame_count,
-                                    path,
-                                    player,
-                                    next: self.animation_state.flow_animation.take().map(Box::new),
-                                });
-                            }
-=======
+
                         let is_winning_move = hypo_game.outcome().is_some();
                         for (path, player) in final_paths {
                             self.animation_state.flow_animation = Some(FlowAnimation {
@@ -1043,7 +1034,6 @@
                                 is_winning_move,
                                 next: self.animation_state.flow_animation.take().map(Box::new),
                             });
->>>>>>> ddea7e78
                         }
                     }
                 }
@@ -1062,7 +1052,6 @@
                 let progress_in_segment =
                     (elapsed_frames % frames_per_tile) as f32 / frames_per_tile as f32;
 
-<<<<<<< HEAD
                 let color = player_colour(anim.player);
                 let thickness = 8.0 / 35.0 * hexagon_radius;
 
@@ -1093,14 +1082,7 @@
 
                 // Draw the partially completed segment
                 let (current_tile_pos, entrance_dir, exit_dir) = &anim.path[current_tile_idx];
-=======
-            let color = if anim.is_winning_move {
-                GOLDEN_BORDER.color
-            } else {
-                player_colour(anim.player)
-            };
-            let thickness = 8.0 / 35.0 * hexagon_radius;
->>>>>>> ddea7e78
+
 
                 let hex_center = Self::hex_position(
                     center + (*current_tile_pos - center).rotate(self.rotation),
@@ -1225,9 +1207,6 @@
                     }
                 }
             }
-<<<<<<< HEAD
-        });
-=======
         }
 
         if let Some(outcome) = game.outcome() {
@@ -1256,7 +1235,6 @@
         }
 
         response
->>>>>>> ddea7e78
     }
 }
 

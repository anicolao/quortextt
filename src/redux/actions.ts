--- conflicted
+++ resolved
@@ -35,7 +35,6 @@
 export const RESTORE_GAME = "RESTORE_GAME";
 
 // UI actions
-<<<<<<< HEAD
 export const SET_HOVERED_POSITION = 'SET_HOVERED_POSITION';
 export const SET_HOVERED_ELEMENT = 'SET_HOVERED_ELEMENT';
 export const SET_SELECTED_POSITION = 'SET_SELECTED_POSITION';
@@ -48,17 +47,6 @@
 export const SHOW_MOVE_LIST = 'SHOW_MOVE_LIST';
 export const HIDE_MOVE_LIST = 'HIDE_MOVE_LIST';
 export const NAVIGATE_MOVE_LIST = 'NAVIGATE_MOVE_LIST';
-=======
-export const SET_HOVERED_POSITION = "SET_HOVERED_POSITION";
-export const SET_HOVERED_ELEMENT = "SET_HOVERED_ELEMENT";
-export const SET_SELECTED_POSITION = "SET_SELECTED_POSITION";
-export const SET_ROTATION = "SET_ROTATION";
-export const TOGGLE_LEGAL_MOVES = "TOGGLE_LEGAL_MOVES";
-export const TOGGLE_SETTINGS = "TOGGLE_SETTINGS";
-export const UPDATE_SETTINGS = "UPDATE_SETTINGS";
-export const SHOW_HELP = "SHOW_HELP";
-export const HIDE_HELP = "HIDE_HELP";
->>>>>>> b5953293
 
 // Configuration action types
 export interface AddPlayerAction {

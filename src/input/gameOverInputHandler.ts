// Input handling for game-over screen

import { store } from '../redux/store';
<<<<<<< HEAD
import { resetGame, showHelp, hideHelp, showMoveList, hideMoveList } from '../redux/actions';
=======
import { resetGame, rematchGame } from '../redux/actions';
>>>>>>> b5953293
import { GameOverLayout } from '../rendering/gameOverRenderer';

export class GameOverInputHandler {
  handleClick(x: number, y: number, layout: GameOverLayout | null, canvasWidth?: number, canvasHeight?: number): void {
    const state = store.getState();
    
    // If help dialog is open, close it on any click
    if (state.ui.showHelp) {
      store.dispatch(hideHelp());
      return;
    }

    // If move list dialog is open, close it on any click
    if (state.ui.showMoveList) {
      store.dispatch(hideMoveList());
      return;
    }

    // Check for exit button clicks in corners (same as gameplay screen)
    if (canvasWidth !== undefined && canvasHeight !== undefined) {
      if (this.checkExitButtons(x, y, canvasWidth, canvasHeight)) {
        return;
      }
      
      // Check for help button clicks
      if (this.checkHelpButtons(x, y, canvasWidth, canvasHeight)) {
        return;
      }
      
      // Check for move list button clicks
      if (this.checkMoveListButtons(x, y, canvasWidth, canvasHeight)) {
        return;
      }
    }

    if (!layout) return;

    // Check if click is on any of the rematch buttons (circular buttons)
    for (const button of layout.rematchButtons) {
      const distance = Math.sqrt(
        Math.pow(x - button.x, 2) + Math.pow(y - button.y, 2)
      );
      if (distance <= button.radius) {
        // Rematch button clicked - start a rematch with the same players
        store.dispatch(rematchGame());
        return;
      }
    }

    const button = layout.playAgainButton;

    // Check if click is on the Play Again button
    if (
      x >= button.x &&
      x <= button.x + button.width &&
      y >= button.y &&
      y <= button.y + button.height
    ) {
      // Reset the game to configuration screen
      store.dispatch(resetGame());
    }
  }

  private checkExitButtons(
    x: number,
    y: number,
    canvasWidth: number,
    canvasHeight: number
  ): boolean {
    const cornerSize = 50;
    const margin = 10;

    const corners = [
      { x: margin, y: margin, width: cornerSize, height: cornerSize },
      {
        x: canvasWidth - margin - cornerSize,
        y: margin,
        width: cornerSize,
        height: cornerSize,
      },
      {
        x: canvasWidth - margin - cornerSize,
        y: canvasHeight - margin - cornerSize,
        width: cornerSize,
        height: cornerSize,
      },
      {
        x: margin,
        y: canvasHeight - margin - cornerSize,
        width: cornerSize,
        height: cornerSize,
      },
    ];

    for (const corner of corners) {
      if (
        x >= corner.x &&
        x <= corner.x + corner.width &&
        y >= corner.y &&
        y <= corner.y + corner.height
      ) {
        // Exit button clicked - reset game completely and return to lobby
        store.dispatch(resetGame());
        return true;
      }
    }

    return false;
  }

  private checkHelpButtons(
    x: number,
    y: number,
    canvasWidth: number,
    canvasHeight: number
  ): boolean {
    const cornerSize = 50;
    const margin = 10;
    const spacing = cornerSize * 0.15;

    const helpButtons = [
      { 
        // Edge 0 (bottom): bottom-left, next to exit
        centerX: margin + cornerSize / 2 + cornerSize + spacing, 
        centerY: canvasHeight - margin - cornerSize / 2,
        corner: 0,
      },
      {
        // Edge 1 (right): bottom-right, next to exit
        centerX: canvasWidth - margin - cornerSize / 2,
        centerY: canvasHeight - margin - cornerSize / 2 - cornerSize - spacing,
        corner: 1,
      },
      {
        // Edge 2 (top): top-right, next to exit
        centerX: canvasWidth - margin - cornerSize / 2 - cornerSize - spacing,
        centerY: margin + cornerSize / 2,
        corner: 2,
      },
      {
        // Edge 3 (left): top-left, next to exit
        centerX: margin + cornerSize / 2,
        centerY: margin + cornerSize / 2 + cornerSize + spacing,
        corner: 3,
      },
    ];

    const radius = cornerSize / 2;

    for (const button of helpButtons) {
      const dist = Math.sqrt(
        Math.pow(x - button.centerX, 2) + Math.pow(y - button.centerY, 2)
      );
      if (dist <= radius) {
        // Help button clicked
        store.dispatch(showHelp(button.corner as 0 | 1 | 2 | 3));
        return true;
      }
    }

    return false;
  }

  private checkMoveListButtons(
    x: number,
    y: number,
    canvasWidth: number,
    canvasHeight: number
  ): boolean {
    const cornerSize = 50;
    const margin = 10;
    const spacing = cornerSize * 0.15;
    const doubleSpacing = 2 * (cornerSize + spacing);

    const moveListButtons = [
      { 
        // Edge 0 (bottom): positioned after exit and help buttons
        centerX: margin + cornerSize / 2 + doubleSpacing, 
        centerY: canvasHeight - margin - cornerSize / 2,
        corner: 0,
      },
      {
        // Edge 1 (right): positioned after exit and help buttons
        centerX: canvasWidth - margin - cornerSize / 2,
        centerY: canvasHeight - margin - cornerSize / 2 - doubleSpacing,
        corner: 1,
      },
      {
        // Edge 2 (top): positioned after exit and help buttons
        centerX: canvasWidth - margin - cornerSize / 2 - doubleSpacing,
        centerY: margin + cornerSize / 2,
        corner: 2,
      },
      {
        // Edge 3 (left): positioned after exit and help buttons
        centerX: margin + cornerSize / 2,
        centerY: margin + cornerSize / 2 + doubleSpacing,
        corner: 3,
      },
    ];

    const radius = cornerSize / 2;

    for (const button of moveListButtons) {
      const dist = Math.sqrt(
        Math.pow(x - button.centerX, 2) + Math.pow(y - button.centerY, 2)
      );
      if (dist <= radius) {
        // Move list button clicked
        store.dispatch(showMoveList(button.corner as 0 | 1 | 2 | 3));
        return true;
      }
    }

    return false;
  }
}<|MERGE_RESOLUTION|>--- conflicted
+++ resolved
@@ -1,11 +1,7 @@
 // Input handling for game-over screen
 
 import { store } from '../redux/store';
-<<<<<<< HEAD
-import { resetGame, showHelp, hideHelp, showMoveList, hideMoveList } from '../redux/actions';
-=======
-import { resetGame, rematchGame } from '../redux/actions';
->>>>>>> b5953293
+import { resetGame, rematchGame, showHelp, hideHelp, showMoveList, hideMoveList } from '../redux/actions';
 import { GameOverLayout } from '../rendering/gameOverRenderer';
 
 export class GameOverInputHandler {
